--- conflicted
+++ resolved
@@ -382,20 +382,12 @@
         // TODO: Put the parameters into one object
         export function getTickLabelMargins(
             viewport: IViewport,
-<<<<<<< HEAD
             yMarginLimit: number,
-            textMeasurer: (textProperties) => number,
-            axes: CartesianAxisProperties,
-            rotateX: boolean,
-            bottomMarginLimit: number,
-=======
-            leftMarginLimit: number,
             textWidthMeasurer: ITextAsSVGMeasurer,
             textHeightMeasurer: ITextAsSVGMeasurer,
-            xAxisProperties: IAxisProperties,
-            y1AxisProperties: IAxisProperties,
+            axes: CartesianAxisProperties,
+            bottomMarginLimit: number,
             maxHeight: number,
->>>>>>> 6f07b394
             properties: TextProperties,
             scrollbarVisible?: boolean,
             showOnRight?: boolean,
@@ -440,11 +432,10 @@
                 else
                     rotation = LabelLayoutStrategy.DefaultRotation;
 
-<<<<<<< HEAD
                 if (renderYAxes) {
                     for (var i = 0, len = y1Labels.length; i < len; i++) {
                         properties.text = y1Labels[i];
-                        maxWidthY1 = Math.max(maxWidthY1, textMeasurer(properties));
+                        maxWidthY1 = Math.max(maxWidthY1, textWidthMeasurer(properties));
                     }
                 }
 
@@ -452,63 +443,40 @@
                     var y2Labels = y2AxisProperties.values;
                     for (var i = 0, len = y2Labels.length; i < len; i++) {
                         properties.text = y2Labels[i];
-                        maxWidthY2 = Math.max(maxWidthY2, textMeasurer(properties));
+                        maxWidthY2 = Math.max(maxWidthY2, textWidthMeasurer(properties));
                     }
                 }
 
+                let textHeight = textHeightMeasurer(properties);
+                let maxNumLines = Math.floor(maxHeight / textHeight);
                 if (renderXAxis && xLabels.length > 0) {
                     for (var i = 0, len = xLabels.length; i < len; i++) {
                         var height: number;
                         properties.text = xLabels[i];
-                        var size = textMeasurer(properties);
-                        if (rotateX) {
+                        var size = textWidthMeasurer(properties);
+                        if (xAxisProperties.willLabelsWordBreak && isOrdinal(xAxisProperties.axisType)) {
+                            // Split label and count rows
+                            let wordBreaks = jsCommon.WordBreaker.splitByWidth(properties.text, properties, textWidthMeasurer, xAxisProperties.xLabelMaxWidth, maxNumLines);
+                            height = wordBreaks.length * textHeight;
+                        }
+                        else if (!xAxisProperties.willLabelsFit) {
                             height = size * rotation.sine;
                             size = size * rotation.cosine;
                         }
                         else {
                             height = TextHeightConstant;
                         }
-=======
-                for (var i = 0, len = yLeftLabels.length; i < len; i++) {
-                    properties.text = yLeftLabels[i];
-                    maxLeft = Math.max(maxLeft, textWidthMeasurer(properties));
-                }
-
-                if (y2AxisProperties) {
-                    var yRightLabels = y2AxisProperties.values;
-                    for (var i = 0, len = yRightLabels.length; i < len; i++) {
-                        properties.text = yRightLabels[i];
-                        maxRight = Math.max(maxRight, textWidthMeasurer(properties));
-                    }
-                }
-
-                let textHeight = textHeightMeasurer(properties);
-                let maxNumLines = Math.floor(maxHeight / textHeight);
-                for (var i = 0, len = xLabels.length; i < len; i++) {
-                    var height: number;
-                    properties.text = xLabels[i];
-                    var size = textWidthMeasurer(properties);
-                    if (xAxisProperties.willLabelsWordBreak && isOrdinal(xAxisProperties.axisType)) {
-                        // Split label and count rows
-                        let wordBreaks = jsCommon.WordBreaker.splitByWidth(properties.text, properties, textWidthMeasurer, xAxisProperties.xLabelMaxWidth, maxNumLines);
-                        height = wordBreaks.length * textHeight;
-                    }
-                    else if (!xAxisProperties.willLabelsFit) {
-                        height = size * rotation.sine;
-                    }
-                    else {
-                        height = TextHeightConstant;
->>>>>>> 6f07b394
 
                         // Account for wide X label (Note: no right overflow when rotated)
                         var overflow = 0;
                         if (i === 0) {
-                            if (rotateX)
+                            if (!xAxisProperties.willLabelsFit /*rotated text*/)
                                 overflow = size - labelOffset - xLabelOuterPadding;
                             else
                                 overflow = (size / 2) - labelOffset - xLabelOuterPadding;
                             leftOverflow = Math.max(leftOverflow, overflow);
-                        } else if (i === len - 1 && !rotateX) {
+                        } else if (i === len - 1 && xAxisProperties.willLabelsFit) {
+                            // if we are rotating text (!willLabelsFit) there won't be any right overflow
                             overflow = (size / 2) - labelOffset - xLabelOuterPadding;
                             rightOverflow = Math.max(rightOverflow, overflow);
                         }

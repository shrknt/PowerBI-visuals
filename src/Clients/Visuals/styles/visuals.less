--- conflicted
+++ resolved
@@ -1864,7 +1864,6 @@
         }
     }
 }
-<<<<<<< HEAD
 
 .sankeyDiagram {
     @sankeyDiagramFontSize: 11px;
@@ -1896,6 +1895,4 @@
             stroke-opacity: 0.7;
         }
     }
-}
-=======
->>>>>>> a3a9801a
+}
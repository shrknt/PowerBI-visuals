--- conflicted
+++ resolved
@@ -1792,7 +1792,6 @@
     }
 }
 
-
 .radarChart {
     .axis {
         path, line {
@@ -1831,12 +1830,40 @@
     }
 }
 
-<<<<<<< HEAD
+
+.histogram {
+    @histogramAxesColor: @neutralSecondaryAltColor;
+    @histogramLegendTextColor: @blackColor;
+
+    font-family: @regularFontFamily;
+
+    .axis, .legends {
+        path, line {
+            fill: none;
+            stroke: @histogramAxesColor;
+            shape-rendering: crispEdges;
+        }
+
+        text {
+            fill: @histogramAxesColor;
+            font-size: 11px;
+        }
+    }
+
+    .legends {
+        text {
+            font-size: 12px;
+            fill: @histogramLegendTextColor;
+            text-anchor: middle;
+        }
+    }
+}
+
 .tornado-chart {
     @tornadoChartLabelColor: @neutralSecondaryAltColor;
     @tornadoChartAxisColor: @tornadoChartLabelColor;
 
-    font-family: sans-serif;
+    font-family: @regularFontFamily;
     font-size: 11px;
 
     .labels, .categories, .legend {
@@ -1850,32 +1877,6 @@
             fill: none;
             stroke: @tornadoChartAxisColor;
             stroke-width: 1px;
-=======
-.histogram {
-    @histogramAxesColor: @neutralSecondaryAltColor;
-    @histogramLegendTextColor: @blackColor;
-
-    font-family: @regularFontFamily;
-
-    .axis, .legends {
-        path, line {
-            fill: none;
-            stroke: @histogramAxesColor;
-            shape-rendering: crispEdges;
-        }
-
-        text {
-            fill: @histogramAxesColor;
-            font-size: 11px;
-        }
-    }
-
-    .legends {
-        text {
-            font-size: 12px;
-            fill: @histogramLegendTextColor;
-            text-anchor: middle;
->>>>>>> 095ca298
         }
     }
 }
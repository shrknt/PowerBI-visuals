﻿/*
 *  Power BI Visualizations
 *
 *  Copyright (c) Microsoft Corporation
 *  All rights reserved. 
 *  MIT License
 *
 *  Permission is hereby granted, free of charge, to any person obtaining a copy
 *  of this software and associated documentation files (the ""Software""), to deal
 *  in the Software without restriction, including without limitation the rights
 *  to use, copy, modify, merge, publish, distribute, sublicense, and/or sell
 *  copies of the Software, and to permit persons to whom the Software is
 *  furnished to do so, subject to the following conditions:
 *   
 *  The above copyright notice and this permission notice shall be included in 
 *  all copies or substantial portions of the Software.
 *   
 *  THE SOFTWARE IS PROVIDED *AS IS*, WITHOUT WARRANTY OF ANY KIND, EXPRESS OR 
 *  IMPLIED, INCLUDING BUT NOT LIMITED TO THE WARRANTIES OF MERCHANTABILITY, 
 *  FITNESS FOR A PARTICULAR PURPOSE AND NONINFRINGEMENT. IN NO EVENT SHALL THE 
 *  AUTHORS OR COPYRIGHT HOLDERS BE LIABLE FOR ANY CLAIM, DAMAGES OR OTHER 
 *  LIABILITY, WHETHER IN AN ACTION OF CONTRACT, TORT OR OTHERWISE, ARISING FROM,
 *  OUT OF OR IN CONNECTION WITH THE SOFTWARE OR THE USE OR OTHER DEALINGS IN
 *  THE SOFTWARE.
 */

/// <reference path="../../_references.ts"/>

module powerbitests {
    import VisualPlugin = powerbi.IVisualPlugin;
    import VisualPluginFactory = powerbi.visuals.visualPluginFactory;
    import Helpers = performanceTestsHelpers;
    import VisualStyles = powerbi.visuals.visualStyles;
    import Timer = Helpers.Timer;
    mocks.setLocale();

    const DEFAULT_MAX_TIME_FOR_RENDER = 1000;
    const DEFAULT_ITERATIONS_COUNT = 10;
    const MEASURE_PLUGIN_NAME = "columnChart";
    const ESTIMATE_FOR_MEASURE_PLUGIN_NAME = "scatterChart";
    const DEFAULT_HEIGHT = "770";
    const DEFAULT_WIDTH = "770";
<<<<<<< HEAD
    const EXCLUDED_VISUALS: string[] = [MEASURE_PLUGIN_NAME, "sunburstChart", "basicShape", "bingNews", "bingSocialNews", "bingSocialTweets", "partitionMap", "categoricalFilter", "map", "filledMap", "heatMap", undefined, "consoleWriter", "playChart", "owlGauge", "sunburst", "wordCloud"];
=======
    const EXCLUDED_VISUALS: string[] = [MEASURE_PLUGIN_NAME, "sunburst", "basicShape", "bingNews", "bingSocialNews", "bingSocialTweets", "partitionMap", "categoricalFilter", "map", "filledMap", "heatMap", undefined, "consoleWriter", "playChart", "owlGauge"];
>>>>>>> 0fb49d94
    // Exclude map, filled map, and heat map because they require more advanced mocking in order to run in test mode

    describe("Performance measuring", () => {
        let visual: powerbi.IVisual, element: JQuery;

        let pluginService = VisualPluginFactory.create();
        let hostServices = mocks.createVisualHostServices();

        let measurePlugin = pluginService.getPlugin(MEASURE_PLUGIN_NAME);
        let estimationPlugin = pluginService.getPlugin(ESTIMATE_FOR_MEASURE_PLUGIN_NAME);
        let plugins = pluginService.getVisuals().filter((plugin) => !EXCLUDED_VISUALS.some((item) => plugin.name === item));

        let baseline: number = 0;
        let estimationPluginTime: number = 0;

        beforeEach(() => {
            element = helpers.testDom(DEFAULT_HEIGHT, DEFAULT_WIDTH);
            element.visible = () => { return true; };
        });

        it("performance test - " + estimationPlugin.name, () => {
            estimationPluginTime = runPerformanceTest(estimationPlugin);
        });

        it("performance test - " + measurePlugin.name, () => {
            baseline = runPerformanceTest(measurePlugin, DEFAULT_ITERATIONS_COUNT, estimationPluginTime);
        });

        plugins.forEach((plugin: VisualPlugin) => {
            it("performance test - " + plugin.name, () => {
                runPerformanceTest(plugin, DEFAULT_ITERATIONS_COUNT, baseline);
            });
        });

        function runPerformanceTest(plugin: VisualPlugin, iterations: number = DEFAULT_ITERATIONS_COUNT, expectedTime: number = DEFAULT_MAX_TIME_FOR_RENDER): number {
            let timer = new Timer();

            visual = VisualPluginFactory.create().getPlugin(plugin.name).create();
            visual.init({
                element: element,
                host: hostServices,
                style: VisualStyles.create(),
                viewport: {
                    height: element.height(),
                    width: element.width()
                },
                interactivity: { isInteractiveLegend: true },
                animation: { transitionImmediate: true }
            });

            timer.start();
            for (let i = 0; i < iterations; i++) {
                if (visual.onDataChanged) {
                    visual.onDataChanged({ dataViews: [Helpers.getDataViewByVisual(plugin.name)] });
                }
                else if (visual.update) {
                    visual.update({ dataViews: [Helpers.getDataViewByVisual(plugin.name)], viewport: { width: 100, height: 100 } });
                }
            }

            let average = timer.stop() / iterations;
            expect(average).toBeLessThan(Helpers.getExpectedTime(plugin.name, expectedTime));

            return average;
        }
    });
}<|MERGE_RESOLUTION|>--- conflicted
+++ resolved
@@ -40,11 +40,7 @@
     const ESTIMATE_FOR_MEASURE_PLUGIN_NAME = "scatterChart";
     const DEFAULT_HEIGHT = "770";
     const DEFAULT_WIDTH = "770";
-<<<<<<< HEAD
-    const EXCLUDED_VISUALS: string[] = [MEASURE_PLUGIN_NAME, "sunburstChart", "basicShape", "bingNews", "bingSocialNews", "bingSocialTweets", "partitionMap", "categoricalFilter", "map", "filledMap", "heatMap", undefined, "consoleWriter", "playChart", "owlGauge", "sunburst", "wordCloud"];
-=======
-    const EXCLUDED_VISUALS: string[] = [MEASURE_PLUGIN_NAME, "sunburst", "basicShape", "bingNews", "bingSocialNews", "bingSocialTweets", "partitionMap", "categoricalFilter", "map", "filledMap", "heatMap", undefined, "consoleWriter", "playChart", "owlGauge"];
->>>>>>> 0fb49d94
+    const EXCLUDED_VISUALS: string[] = [MEASURE_PLUGIN_NAME, "sunburst", "basicShape", "bingNews", "bingSocialNews", "bingSocialTweets", "partitionMap", "categoricalFilter", "map", "filledMap", "heatMap", undefined, "consoleWriter", "playChart", "owlGauge", "wordCloud"];
     // Exclude map, filled map, and heat map because they require more advanced mocking in order to run in test mode
 
     describe("Performance measuring", () => {

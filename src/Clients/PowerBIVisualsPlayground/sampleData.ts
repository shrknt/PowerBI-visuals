--- conflicted
+++ resolved
@@ -50,13 +50,9 @@
             new sampleDataViews.SimpleTreeData(),
             new sampleDataViews.ProductSalesByDate(),
             new sampleDataViews.SimpleDotPlotData(),
-<<<<<<< HEAD
+            new sampleDataViews.SimpleTimelineData(),
             new sampleDataViews.SimpleHistogramData(),
             new sampleDataViews.SimpleDataByCountries()
-=======
-            new sampleDataViews.SimpleTimelineData(),
-            new sampleDataViews.SimpleHistogramData(),
->>>>>>> a3a9801a
         ];
 
         /**
